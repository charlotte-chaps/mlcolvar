--- conflicted
+++ resolved
@@ -12,15 +12,11 @@
 class AutoEncoder_CV(pl.LightningModule, CV_utils):
     """AutoEncoding Collective Variable."""
     
-<<<<<<< HEAD
     def __init__(self,
                 encoder_layers : list, 
                 decoder_layers : list = None, 
                 options : dict = {}, 
                 **kwargs):
-=======
-    def __init__(self, encoder_layers : list , decoder_layers : list = None, options : dict = {}, **kwargs ):
->>>>>>> b98d9d15
         """
         Train a CV defined as the output layer of the encoder of an autoencoder model (latent space). 
         The decoder part is used only during the training for the reconstruction loss.
